--- conflicted
+++ resolved
@@ -50,7 +50,6 @@
     flavor = flavor.lower()
     if flavor not in ['nostereo_pp', 'nostereo', 'stereo']:
         raise ValueError('Flavor of the Papyrus data must be one of {\'nostereo_pp\', \'nostereo\', \'stereo\'}')
-<<<<<<< HEAD
 
     # Validate version number
     papyrus_version = papyrusIO.process_data_version(papyrus_version, data_folder)
@@ -78,21 +77,7 @@
     # 3) Filter mutant data
     only_pp = flavor.endswith('pp')
     stereo = flavor.startswith('stereo')
-=======
-    # Define arguments for parsing and download
-    only_pp = flavor.endswith('pp')
-    stereo = flavor.startswith('stereo')
 
-    # 2) Ensure version is available locally
-    # This either downloads or verifies file hashes
-    papyrus_scripts.download_papyrus(data_folder, papyrus_version,
-                                     nostereo=(not stereo), stereo=stereo, only_pp=only_pp,
-                                     structures=False, descriptors='none', disk_margin=0)
-    # Make sure version is correct (transform 'latest' to a version number)
-    papyrus_version = papyrusIO.process_data_version(papyrus_version, data_folder)
-
-    # 3) Filter mutant data
->>>>>>> e5200e82
     papyrus_data = papyrus_scripts.read_papyrus(is3d=stereo, version=papyrus_version, plusplus=only_pp,
                                                 chunksize=chunksize, source_path=data_folder)
 
@@ -121,13 +106,8 @@
 
 if __name__ == "__main__":
     # chembl_data = obtain_chembl_data('31', 100_000)
-<<<<<<< HEAD
     papyrus_data = obtain_papyrus_data('05.6', 'nostereo_pp', 1_000_000)
     # print(sum(len(chunk.index) for chunk in tqdm(papyrus_data)))
     pd.set_option('display.max_columns', 500)
     pd.set_option('display.width', 1000)
-    print(next(papyrus_data))
-=======
-    papyrus_data = obtain_papyrus_data('05.6', 'nostereo', 1_000_000)
-    print(sum(len(chunk.index) for chunk in tqdm(papyrus_data)))
->>>>>>> e5200e82
+    print(next(papyrus_data))